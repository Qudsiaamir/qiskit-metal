--- conflicted
+++ resolved
@@ -454,10 +454,6 @@
                 self._watermark_axis(ax)
 
         def final():
-<<<<<<< HEAD
-            # Draw
-=======
->>>>>>> 7716c19d
             self.draw()
             # Restore the state
             ax.set_xlim(self._state['xlim'])
