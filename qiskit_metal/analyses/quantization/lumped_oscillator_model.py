--- conflicted
+++ resolved
@@ -203,11 +203,8 @@
         """
         if self.lumped_oscillator_all is None or args or kwargs:
             self.run_lom(*args, **kwargs)
-<<<<<<< HEAD
         # TODO: copy plot_convergence_main() from pyEPR and move it here
         self.sim.renderer.plot_convergence_chi(self.lumped_oscillator_all)
-=======
-        self.renderer.plot_convergence_chi(self.lumped_oscillator_all)
 
     def dashboard(self,
                   mode: str = "notebook",
@@ -217,5 +214,4 @@
             # Add the plots here desired to be plotted in the Premade section of the dashboard
             # See sim_eigenmode dashboard method for reference.
         return super().dashboard(mode=mode,
-                                 default_graph_data=default_graph_data)
->>>>>>> bab9a5a3
+                                 default_graph_data=default_graph_data)