--- conflicted
+++ resolved
@@ -18,13 +18,4 @@
 """
 
 from .. import is_component
-<<<<<<< HEAD
-from .base import QComponent
-
-from . import qubits
-from . import connectors
-from . import junctions
-from . import interconnects
-=======
-from .base import QComponent
->>>>>>> 51dd78ee
+from .base import QComponent