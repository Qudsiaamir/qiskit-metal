--- conflicted
+++ resolved
@@ -118,6 +118,7 @@
 
     #_img = 'transmon_pocket1.png'
 
+    # Default drawing options
     default_options = Dict(
         pos_x='0um',
         pos_y='0um',
@@ -138,14 +139,13 @@
             pad_cpw_extent='25um',
             cpw_width='10um',
             cpw_gap='6um',
-            cpw_extend='100um',  # how far into the ground to extend the CPW line from the coupling pads
+            cpw_extend='100um', # how far into the ground to extend the CPW line from the coupling pads
             pocket_extent='5um',
             pocket_rise='65um',
             loc_W='+1',  # width location  only +-1
             loc_H='+1',  # height location only +-1
         )
     )
-    """Default drawing options"""
 
 
     def make(self):
@@ -249,12 +249,5 @@
 
         # add pins
         points = np.array(connector_wire_path.coords)
-<<<<<<< HEAD
         #FIX POINTS,
-        self.add_pin(name,
-            points = points[-2:],
-            width = cpw_width, parent = self.id, input_as_norm=True)
-=======
-        #FIX POINTS, 
-        self.add_pin(name,points = points[-2:], width = cpw_width, input_as_norm=True)
->>>>>>> 1b496b9d
+        self.add_pin(name,points = points[-2:], width = cpw_width, input_as_norm=True)