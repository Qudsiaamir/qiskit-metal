# -*- coding: utf-8 -*-

# This code is part of Qiskit.
#
# (C) Copyright IBM 2017, 2021.
#
# This code is licensed under the Apache License, Version 2.0. You may
# obtain a copy of this license in the LICENSE.txt file in the root directory
# of this source tree or at http://www.apache.org/licenses/LICENSE-2.0.
#
# Any modifications or derivative works of this code must retain this
# copyright notice, and modified files need to carry a notice indicating
# that they have been altered from the originals.

<<<<<<< HEAD
=======
from .dialog_popup_ui import Ui_Dialog
from .add_delete_table_ui import Ui_MainWindow
from .prop_val_table_model import PropValTable
from .right_click_table_view import RightClickView
from PySide2 import QtWidgets, QtGui, QtCore
from PySide2.QtGui import QFont
>>>>>>> 8dbe80ab
from PySide2.QtCore import QModelIndex
from PySide2.QtWidgets import QDialog, QMainWindow

from .add_delete_table_ui import Ui_MainWindow
from .dialog_popup_ui import Ui_Dialog
from .prop_val_table_model import PropValTable


class PropertyTableWidget(QMainWindow):
    """GUI for variables table with 3 columns: Property, Value, Number.

    Extends the `QMainWindow` class.
    """

    def __init__(self, parent, design=None, gui=None):
        """
        Args:
            parent (QMainWindowExtension): Parent window
            design (QDesign): design.  Defaults to None.
            gui (MetalGUI): the GUI.  Defaults to None.
        """
        super().__init__()
        self.ui = Ui_MainWindow()
        self.ui.setupUi(self)

        #
        self._design = design

        # Table View:
        self.table = self.ui.tableView
        self.table.setAlternatingRowColors(True)
        self.table.horizontalHeader().setVisible(True)
        self.table.verticalHeader().setVisible(True)

        # Table Model:
        self.model = PropValTable(design, gui, self.table)
        self.table.setModel(self.model)

        # Display:
        self.show()

    def set_design(self, design):
        """Swap out reference to design, which changes the reference to the
        dictionary.

        Args:
            design (QDesign): The design
        """
        self._design = design
        self.model.set_design(design)

    @property
    def design(self):
        """Returns the design."""
        return self._design

    @property
    def _data(self) -> dict:
        """Returns the variables."""
        if self._design:
            return self._design.variables

    def addRow(self):
        """Add a new row."""
        db = QDialog(self)
        dialog = Ui_Dialog()
        dialog.setupUi(db)
        db.exec()
        key = dialog.key_box.text()
        val = dialog.value_box.text()
        if key and val:
            self.model.add_row(key, val)

    def deleteRow(self):
        """Delete all rows corresponding to selected cells."""
        rowidxlst = list(set(elt.row() for elt in self.table.selectedIndexes()))
        for idx in sorted(rowidxlst, reverse=True):
            self.model.removeRows(idx, 1, QModelIndex())<|MERGE_RESOLUTION|>--- conflicted
+++ resolved
@@ -12,15 +12,7 @@
 # copyright notice, and modified files need to carry a notice indicating
 # that they have been altered from the originals.
 
-<<<<<<< HEAD
-=======
-from .dialog_popup_ui import Ui_Dialog
-from .add_delete_table_ui import Ui_MainWindow
-from .prop_val_table_model import PropValTable
-from .right_click_table_view import RightClickView
-from PySide2 import QtWidgets, QtGui, QtCore
-from PySide2.QtGui import QFont
->>>>>>> 8dbe80ab
+
 from PySide2.QtCore import QModelIndex
 from PySide2.QtWidgets import QDialog, QMainWindow
 
