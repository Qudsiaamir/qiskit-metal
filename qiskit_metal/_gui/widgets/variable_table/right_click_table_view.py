--- conflicted
+++ resolved
@@ -1,10 +1,3 @@
-<<<<<<< HEAD
-from PySide2 import QtWidgets, QtCore, QtGui
-from PySide2.QtGui import QContextMenuEvent
-from PySide2.QtCore import QPoint, QModelIndex, QTimer
-from PySide2.QtWidgets import QInputDialog, QLineEdit, QTableView, QMenu, QMessageBox
-from PySide2.QtWidgets import QAbstractItemView
-=======
 # -*- coding: utf-8 -*-
 
 # This code is part of Qiskit.
@@ -19,12 +12,11 @@
 # copyright notice, and modified files need to carry a notice indicating
 # that they have been altered from the originals.
 
-from PyQt5 import QtWidgets, QtCore, QtGui
-from PyQt5.QtGui import QContextMenuEvent
-from PyQt5.QtCore import QPoint, QModelIndex, QTimer
-from PyQt5.QtWidgets import QInputDialog, QLineEdit, QTableView, QMenu, QMessageBox
-from PyQt5.QtWidgets import QAbstractItemView
->>>>>>> 18819ef2
+from PySide2 import QtWidgets, QtCore, QtGui
+from PySide2.QtGui import QContextMenuEvent
+from PySide2.QtCore import QPoint, QModelIndex, QTimer
+from PySide2.QtWidgets import QInputDialog, QLineEdit, QTableView, QMenu, QMessageBox
+from PySide2.QtWidgets import QAbstractItemView
 
 
 class RightClickView(QTableView):
